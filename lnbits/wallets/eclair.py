--- conflicted
+++ resolved
@@ -69,12 +69,8 @@
         unhashed_description: Optional[bytes] = None,
         **kwargs,
     ) -> InvoiceResponse:
-<<<<<<< HEAD
-        data: Dict = {
-=======
 
         data: Dict[str, Any] = {
->>>>>>> 49411e58
             "amountMsat": amount * 1000,
         }
         if kwargs.get("expiry"):
