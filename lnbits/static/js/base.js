/* globals crypto, moment, Vue, axios, Quasar, _ */

Vue.use(VueI18n)

window.LOCALE = 'en'
window.i18n = new VueI18n({
  locale: window.LOCALE,
  fallbackLocale: window.LOCALE,
  messages: window.localisation
})

window.EventHub = new Vue()
window.LNbits = {
  api: {
    request: function (method, url, apiKey, data) {
      return axios({
        method: method,
        url: url,
        headers: {
          'X-Api-Key': apiKey
        },
        data: data
      })
    },
    createInvoice: async function (
      wallet,
      amount,
      memo,
      unit = 'sat',
      lnurlCallback = null
    ) {
      return this.request('post', '/api/v1/payments', wallet.inkey, {
        out: false,
        amount: amount,
        memo: memo,
        unit: unit,
        lnurl_callback: lnurlCallback
      })
    },
    payInvoice: function (wallet, bolt11) {
      return this.request('post', '/api/v1/payments', wallet.adminkey, {
        out: true,
        bolt11: bolt11
      })
    },
    payLnurl: function (
      wallet,
      callback,
      description_hash,
      amount,
      description = '',
      comment = ''
    ) {
      return this.request('post', '/api/v1/payments/lnurl', wallet.adminkey, {
        callback,
        description_hash,
        amount,
        comment,
        description
      })
    },
    authLnurl: function (wallet, callback) {
      return this.request('post', '/api/v1/lnurlauth', wallet.adminkey, {
        callback
      })
    },
    getWallet: function (wallet) {
      return this.request('get', '/api/v1/wallet', wallet.inkey)
    },
    getPayments: function (wallet, query) {
      const params = new URLSearchParams(query)
      return this.request(
        'get',
        '/api/v1/payments/paginated?' + params,
        wallet.inkey
      )
    },
    getPayment: function (wallet, paymentHash) {
      return this.request(
        'get',
        '/api/v1/payments/' + paymentHash,
        wallet.inkey
      )
    }
  },
  events: {
    onInvoicePaid: function (wallet, cb) {
      let listener = ev => {
        cb(JSON.parse(ev.data))
      }

      this.listenersCount = this.listenersCount || {[wallet.inkey]: 0}
      this.listenersCount[wallet.inkey]++

      this.listeners = this.listeners || {}
      if (!(wallet.inkey in this.listeners)) {
        this.listeners[wallet.inkey] = new EventSource(
          '/api/v1/payments/sse?api-key=' + wallet.inkey
        )
      }

      this.listeners[wallet.inkey].addEventListener(
        'payment-received',
        listener
      )

      return () => {
        this.listeners[wallet.inkey].removeEventListener(
          'payment-received',
          listener
        )
        this.listenersCount[wallet.inkey]--

        if (this.listenersCount[wallet.inkey] <= 0) {
          this.listeners[wallet.inkey].close()
          delete this.listeners[wallet.inkey]
        }
      }
    }
  },
  href: {
    createWallet: function (walletName, userId) {
      window.location.href =
        '/wallet?' + (userId ? 'usr=' + userId + '&' : '') + 'nme=' + walletName
    },
    updateWallet: function (walletName, userId, walletId) {
      window.location.href = `/wallet?usr=${userId}&wal=${walletId}&nme=${walletName}`
    },
    deleteWallet: function (walletId, userId) {
      window.location.href = '/deletewallet?usr=' + userId + '&wal=' + walletId
    }
  },
  map: {
    extension: function (data) {
      var obj = _.object(
        [
          'code',
          'isValid',
          'isAdminOnly',
          'name',
          'shortDescription',
          'tile',
          'contributors',
          'hidden'
        ],
        data
      )
      obj.url = ['/', obj.code, '/'].join('')
      return obj
    },
    user: function (data) {
      var obj = {
        id: data.id,
        admin: data.admin,
        email: data.email,
        extensions: data.extensions,
        wallets: data.wallets,
        admin: data.admin
      }
      var mapWallet = this.wallet
      obj.wallets = obj.wallets
        .map(function (obj) {
          return mapWallet(obj)
        })
        .sort(function (a, b) {
          return a.name.localeCompare(b.name)
        })
      obj.walletOptions = obj.wallets.map(function (obj) {
        return {
          label: [obj.name, ' - ', obj.id].join(''),
          value: obj.id
        }
      })
      return obj
    },
    wallet: function (data) {
      newWallet = {
        id: data.id,
        name: data.name,
        adminkey: data.adminkey,
        inkey: data.inkey
      }
      newWallet.msat = data.balance_msat
      newWallet.sat = Math.round(data.balance_msat / 1000)
      newWallet.fsat = new Intl.NumberFormat(window.LOCALE).format(
        newWallet.sat
      )
      newWallet.url = ['/wallet?usr=', data.user, '&wal=', data.id].join('')
      return newWallet
    },
    payment: function (data) {
      obj = {
<<<<<<< HEAD
        ...data
=======
        checking_id: data.checking_id,
        pending: data.pending,
        amount: data.amount,
        fee: data.fee,
        memo: data.memo,
        time: data.time,
        bolt11: data.bolt11,
        preimage: data.preimage,
        payment_hash: data.payment_hash,
        expiry: data.expiry,
        extra: data.extra,
        wallet_id: data.wallet_id,
        webhook: data.webhook,
        webhook_status: data.webhook_status
>>>>>>> e39241a9
      }

      obj.date = Quasar.utils.date.formatDate(
        new Date(obj.time * 1000),
        'YYYY-MM-DD HH:mm'
      )
      obj.dateFrom = moment(obj.date).fromNow()
      obj.expirydate = Quasar.utils.date.formatDate(
        new Date(obj.expiry * 1000),
        'YYYY-MM-DD HH:mm'
      )
      obj.expirydateFrom = moment(obj.expirydate).fromNow()
      obj.msat = obj.amount
      obj.sat = obj.msat / 1000
      obj.tag = obj.extra?.tag
      obj.fsat = new Intl.NumberFormat(window.LOCALE).format(obj.sat)
      obj.isIn = obj.amount > 0
      obj.isOut = obj.amount < 0
      obj.isPaid = !obj.pending
      obj._q = [obj.memo, obj.sat].join(' ').toLowerCase()
      return obj
    }
  },
  utils: {
    confirmDialog: function (msg) {
      return Quasar.plugins.Dialog.create({
        message: msg,
        ok: {
          flat: true,
          color: 'orange'
        },
        cancel: {
          flat: true,
          color: 'grey'
        }
      })
    },
    formatCurrency: function (value, currency) {
      return new Intl.NumberFormat(window.LOCALE, {
        style: 'currency',
        currency: currency
      }).format(value)
    },
    formatSat: function (value) {
      return new Intl.NumberFormat(window.LOCALE).format(value)
    },
    formatMsat: function (value) {
      return this.formatSat(value / 1000)
    },
    notifyApiError: function (error) {
      var types = {
        400: 'warning',
        401: 'warning',
        500: 'negative'
      }
      Quasar.plugins.Notify.create({
        timeout: 5000,
        type: types[error.response.status] || 'warning',
        message:
          error.response.data.message || error.response.data.detail || null,
        caption:
          [error.response.status, ' ', error.response.statusText]
            .join('')
            .toUpperCase() || null,
        icon: null
      })
    },
    search: function (data, q, field, separator) {
      try {
        var queries = q.toLowerCase().split(separator || ' ')
        return data.filter(function (obj) {
          var matches = 0
          _.each(queries, function (q) {
            if (obj[field].indexOf(q) !== -1) matches++
          })
          return matches === queries.length
        })
      } catch (err) {
        return data
      }
    },
    exportCSV: function (columns, data, fileName) {
      var wrapCsvValue = function (val, formatFn) {
        var formatted = formatFn !== void 0 ? formatFn(val) : val

        formatted =
          formatted === void 0 || formatted === null ? '' : String(formatted)

        formatted = formatted.split('"').join('""')

        return `"${formatted}"`
      }

      var content = [
        columns.map(function (col) {
          return wrapCsvValue(col.label)
        })
      ]
        .concat(
          data.map(function (row) {
            return columns
              .map(function (col) {
                return wrapCsvValue(
                  typeof col.field === 'function'
                    ? col.field(row)
                    : row[col.field === void 0 ? col.name : col.field],
                  col.format
                )
              })
              .join(',')
          })
        )
        .join('\r\n')

      var status = Quasar.utils.exportFile(
        `${fileName || 'table-export'}.csv`,
        content,
        'text/csv'
      )

      if (status !== true) {
        Quasar.plugins.Notify.create({
          message: 'Browser denied file download...',
          color: 'negative',
          icon: null
        })
      }
    }
  }
}

window.windowMixin = {
  i18n: window.i18n,
  data: function () {
    return {
      toggleSubs: true,
      g: {
        offline: !navigator.onLine,
        visibleDrawer: false,
        extensions: [],
        user: null,
        wallet: null,
        payments: [],
        allowedThemes: null
      }
    }
  },

  methods: {
    changeLanguage: function (newValue) {
      window.i18n.locale = newValue
      this.$q.localStorage.set('lnbits.lang', newValue)
    },
    changeColor: function (newValue) {
      document.body.setAttribute('data-theme', newValue)
      this.$q.localStorage.set('lnbits.theme', newValue)
    },
    toggleDarkMode: function () {
      this.$q.dark.toggle()
      this.$q.localStorage.set('lnbits.darkMode', this.$q.dark.isActive)
    },
    copyText: function (text, message, position) {
      var notify = this.$q.notify
      Quasar.utils.copyToClipboard(text).then(function () {
        notify({
          message: message || 'Copied to clipboard!',
          position: position || 'bottom'
        })
      })
    }
  },
  created: function () {
    if (
      this.$q.localStorage.getItem('lnbits.darkMode') == true ||
      this.$q.localStorage.getItem('lnbits.darkMode') == false
    ) {
      this.$q.dark.set(this.$q.localStorage.getItem('lnbits.darkMode'))
    } else {
      this.$q.dark.set(true)
    }
    this.g.allowedThemes = window.allowedThemes ?? ['bitcoin']

    let locale = this.$q.localStorage.getItem('lnbits.lang')
    if (locale) {
      window.LOCALE = locale
      window.i18n.locale = locale
    }

    addEventListener('offline', event => {
      this.g.offline = true
    })

    addEventListener('online', event => {
      this.g.offline = false
    })

    // failsafe if admin changes themes halfway
    if (!this.$q.localStorage.getItem('lnbits.theme')) {
      this.changeColor(this.g.allowedThemes[0])
    }
    if (
      this.$q.localStorage.getItem('lnbits.theme') &&
      !this.g.allowedThemes.includes(
        this.$q.localStorage.getItem('lnbits.theme')
      )
    ) {
      this.changeColor(this.g.allowedThemes[0])
    }

    if (this.$q.localStorage.getItem('lnbits.theme')) {
      document.body.setAttribute(
        'data-theme',
        this.$q.localStorage.getItem('lnbits.theme')
      )
    }

    if (window.user) {
      this.g.user = Object.freeze(window.LNbits.map.user(window.user))
    }
    if (window.wallet) {
      this.g.wallet = Object.freeze(window.LNbits.map.wallet(window.wallet))
    }
    if (window.extensions) {
      var user = this.g.user
      const extensions = Object.freeze(
        window.extensions
          .map(function (data) {
            return window.LNbits.map.extension(data)
          })
          .filter(function (obj) {
            return !obj.hidden
          })
          .filter(function (obj) {
            if (window.user?.admin) return obj
            return !obj.isAdminOnly
          })
          .map(function (obj) {
            if (user) {
              obj.isEnabled = user.extensions.indexOf(obj.code) !== -1
            } else {
              obj.isEnabled = false
            }
            return obj
          })
          .sort(function (a, b) {
            const nameA = a.name.toUpperCase()
            const nameB = b.name.toUpperCase()
            return nameA < nameB ? -1 : nameA > nameB ? 1 : 0
          })
      )

      this.g.extensions = extensions
    }
  }
}

window.decryptLnurlPayAES = function (success_action, preimage) {
  let keyb = new Uint8Array(
    preimage.match(/[\da-f]{2}/gi).map(h => parseInt(h, 16))
  )

  return crypto.subtle
    .importKey('raw', keyb, {name: 'AES-CBC', length: 256}, false, ['decrypt'])
    .then(key => {
      let ivb = Uint8Array.from(window.atob(success_action.iv), c =>
        c.charCodeAt(0)
      )
      let ciphertextb = Uint8Array.from(
        window.atob(success_action.ciphertext),
        c => c.charCodeAt(0)
      )

      return crypto.subtle.decrypt({name: 'AES-CBC', iv: ivb}, key, ciphertextb)
    })
    .then(valueb => {
      let decoder = new TextDecoder('utf-8')
      return decoder.decode(valueb)
    })
}<|MERGE_RESOLUTION|>--- conflicted
+++ resolved
@@ -190,9 +190,6 @@
     },
     payment: function (data) {
       obj = {
-<<<<<<< HEAD
-        ...data
-=======
         checking_id: data.checking_id,
         pending: data.pending,
         amount: data.amount,
@@ -207,7 +204,6 @@
         wallet_id: data.wallet_id,
         webhook: data.webhook,
         webhook_status: data.webhook_status
->>>>>>> e39241a9
       }
 
       obj.date = Quasar.utils.date.formatDate(
