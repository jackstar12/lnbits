import json
import datetime
from uuid import uuid4
from typing import List, Optional, Dict, Any
from urllib.parse import urlparse

from lnbits import bolt11
from lnbits.db import Connection, POSTGRES, COCKROACH
from lnbits.settings import DEFAULT_WALLET_NAME, LNBITS_ADMIN_USERS

from . import db
from .models import User, Wallet, Payment, BalanceCheck

# accounts
# --------


async def create_account(conn: Optional[Connection] = None) -> User:
    user_id = uuid4().hex
    await (conn or db).execute("INSERT INTO accounts (id) VALUES (?)", (user_id,))

    new_account = await get_account(user_id=user_id, conn=conn)
    assert new_account, "Newly created account couldn't be retrieved"

    return new_account


async def get_account(
    user_id: str, conn: Optional[Connection] = None
) -> Optional[User]:
    row = await (conn or db).fetchone(
        "SELECT id, email, pass as password FROM accounts WHERE id = ?", (user_id,)
    )

    return User(**row) if row else None


async def get_user(user_id: str, conn: Optional[Connection] = None) -> Optional[User]:
    user = await (conn or db).fetchone(
        "SELECT id, email FROM accounts WHERE id = ?", (user_id,)
    )

    if user:
        extensions = await (conn or db).fetchall(
            """SELECT extension FROM extensions WHERE "user" = ? AND active""",
            (user_id,),
        )
        wallets = await (conn or db).fetchall(
            """
            SELECT *, COALESCE((SELECT balance FROM balances WHERE wallet = wallets.id), 0) AS balance_msat
            FROM wallets
            WHERE "user" = ?
            """,
            (user_id,),
        )
    else:
        return None

    return User(
        id=user["id"],
        email=user["email"],
        extensions=[e[0] for e in extensions],
        wallets=[Wallet(**w) for w in wallets],
<<<<<<< HEAD
        admin=user["id"] in [x.strip() for x in LNBITS_ADMIN_USERS] if LNBITS_ADMIN_USERS else False
=======
>>>>>>> f1fb569e
    )


async def update_user_extension(
    *, user_id: str, extension: str, active: bool, conn: Optional[Connection] = None
) -> None:
    await (conn or db).execute(
        """
        INSERT INTO extensions ("user", extension, active) VALUES (?, ?, ?)
        ON CONFLICT ("user", extension) DO UPDATE SET active = ?
        """,
        (user_id, extension, active, active),
    )


# wallets
# -------


async def create_wallet(
    *,
    user_id: str,
    wallet_name: Optional[str] = None,
    conn: Optional[Connection] = None,
) -> Wallet:
    wallet_id = uuid4().hex
    await (conn or db).execute(
        """
        INSERT INTO wallets (id, name, "user", adminkey, inkey)
        VALUES (?, ?, ?, ?, ?)
        """,
        (
            wallet_id,
            wallet_name or DEFAULT_WALLET_NAME,
            user_id,
            uuid4().hex,
            uuid4().hex,
        ),
    )

    new_wallet = await get_wallet(wallet_id=wallet_id, conn=conn)
    assert new_wallet, "Newly created wallet couldn't be retrieved"

    return new_wallet


async def update_wallet(
    wallet_id: str, new_name: str, conn: Optional[Connection] = None
) -> Optional[Wallet]:
    await (conn or db).execute(
        """
        UPDATE wallets SET
            name = ?
        WHERE id = ?
        """,
        (new_name, wallet_id),
    )


async def delete_wallet(
    *, user_id: str, wallet_id: str, conn: Optional[Connection] = None
) -> None:
    await (conn or db).execute(
        """
        UPDATE wallets AS w
        SET
            "user" = 'del:' || w."user",
            adminkey = 'del:' || w.adminkey,
            inkey = 'del:' || w.inkey
        WHERE id = ? AND "user" = ?
        """,
        (wallet_id, user_id),
    )


async def get_wallet(
    wallet_id: str, conn: Optional[Connection] = None
) -> Optional[Wallet]:
    row = await (conn or db).fetchone(
        """
        SELECT *, COALESCE((SELECT balance FROM balances WHERE wallet = wallets.id), 0) AS balance_msat
        FROM wallets
        WHERE id = ?
        """,
        (wallet_id,),
    )

    return Wallet(**row) if row else None


async def get_wallet_for_key(
    key: str, key_type: str = "invoice", conn: Optional[Connection] = None
) -> Optional[Wallet]:
    row = await (conn or db).fetchone(
        """
        SELECT *, COALESCE((SELECT balance FROM balances WHERE wallet = wallets.id), 0) AS balance_msat
        FROM wallets
        WHERE adminkey = ? OR inkey = ?
        """,
        (key, key),
    )

    if not row:
        return None

    if key_type == "admin" and row["adminkey"] != key:
        return None

    return Wallet(**row)


# wallet payments
# ---------------


async def get_standalone_payment(
    checking_id_or_hash: str, conn: Optional[Connection] = None
) -> Optional[Payment]:
    row = await (conn or db).fetchone(
        """
        SELECT *
        FROM apipayments
        WHERE checking_id = ? OR hash = ?
        LIMIT 1
        """,
        (checking_id_or_hash, checking_id_or_hash),
    )

    return Payment.from_row(row) if row else None


async def get_wallet_payment(
    wallet_id: str, payment_hash: str, conn: Optional[Connection] = None
) -> Optional[Payment]:
    row = await (conn or db).fetchone(
        """
        SELECT *
        FROM apipayments
        WHERE wallet = ? AND hash = ?
        """,
        (wallet_id, payment_hash),
    )

    return Payment.from_row(row) if row else None


async def get_payments(
    *,
    wallet_id: Optional[str] = None,
    complete: bool = False,
    pending: bool = False,
    outgoing: bool = False,
    incoming: bool = False,
    since: Optional[int] = None,
    exclude_uncheckable: bool = False,
    conn: Optional[Connection] = None,
) -> List[Payment]:
    """
    Filters payments to be returned by complete | pending | outgoing | incoming.
    """

    args: List[Any] = []
    clause: List[str] = []

    if since != None:
        if db.type == POSTGRES:
            clause.append("time > to_timestamp(?)")
        elif db.type == COCKROACH:
            clause.append("time > cast(? AS timestamp)")
        else:
            clause.append("time > ?")
        args.append(since)

    if wallet_id:
        clause.append("wallet = ?")
        args.append(wallet_id)

    if complete and pending:
        pass
    elif complete:
        clause.append("((amount > 0 AND pending = false) OR amount < 0)")
    elif pending:
        clause.append("pending = true")
    else:
        pass

    if outgoing and incoming:
        pass
    elif outgoing:
        clause.append("amount < 0")
    elif incoming:
        clause.append("amount > 0")
    else:
        pass

    if exclude_uncheckable:  # checkable means it has a checking_id that isn't internal
        clause.append("checking_id NOT LIKE 'temp_%'")
        clause.append("checking_id NOT LIKE 'internal_%'")

    where = ""
    if clause:
        where = f"WHERE {' AND '.join(clause)}"

    rows = await (conn or db).fetchall(
        f"""
        SELECT *
        FROM apipayments
        {where}
        ORDER BY time DESC
        """,
        tuple(args),
    )

    return [Payment.from_row(row) for row in rows]


async def delete_expired_invoices(
    conn: Optional[Connection] = None,
) -> None:
    # first we delete all invoices older than one month
    await (conn or db).execute(
        f"""
        DELETE FROM apipayments
        WHERE pending = true AND amount > 0
          AND time < {db.timestamp_now} - {db.interval_seconds(2592000)}
        """
    )

    # then we delete all expired invoices, checking one by one
    rows = await (conn or db).fetchall(
        f"""
        SELECT bolt11
        FROM apipayments
        WHERE pending = true
          AND bolt11 IS NOT NULL
          AND amount > 0 AND time < {db.timestamp_now} - {db.interval_seconds(86400)}
        """
    )
    for (payment_request,) in rows:
        try:
            invoice = bolt11.decode(payment_request)
        except:
            continue

        expiration_date = datetime.datetime.fromtimestamp(invoice.date + invoice.expiry)
        if expiration_date > datetime.datetime.utcnow():
            continue

        await (conn or db).execute(
            """
            DELETE FROM apipayments
            WHERE pending = true AND hash = ?
            """,
            (invoice.payment_hash,),
        )


# payments
# --------


async def create_payment(
    *,
    wallet_id: str,
    checking_id: str,
    payment_request: str,
    payment_hash: str,
    amount: int,
    memo: str,
    fee: int = 0,
    preimage: Optional[str] = None,
    pending: bool = True,
    extra: Optional[Dict] = None,
    webhook: Optional[str] = None,
    conn: Optional[Connection] = None,
) -> Payment:
    await (conn or db).execute(
        """
        INSERT INTO apipayments
          (wallet, checking_id, bolt11, hash, preimage,
           amount, pending, memo, fee, extra, webhook)
        VALUES (?, ?, ?, ?, ?, ?, ?, ?, ?, ?, ?)
        """,
        (
            wallet_id,
            checking_id,
            payment_request,
            payment_hash,
            preimage,
            amount,
            pending,
            memo,
            fee,
            json.dumps(extra)
            if extra and extra != {} and type(extra) is dict
            else None,
            webhook,
        ),
    )

    new_payment = await get_wallet_payment(wallet_id, payment_hash, conn=conn)
    assert new_payment, "Newly created payment couldn't be retrieved"

    return new_payment


async def update_payment_status(
    checking_id: str, pending: bool, conn: Optional[Connection] = None
) -> None:
    await (conn or db).execute(
        "UPDATE apipayments SET pending = ? WHERE checking_id = ?",
        (pending, checking_id),
    )


async def delete_payment(checking_id: str, conn: Optional[Connection] = None) -> None:
    await (conn or db).execute(
        "DELETE FROM apipayments WHERE checking_id = ?", (checking_id,)
    )


async def check_internal(
    payment_hash: str, conn: Optional[Connection] = None
) -> Optional[str]:
    row = await (conn or db).fetchone(
        """
        SELECT checking_id FROM apipayments
        WHERE hash = ? AND pending AND amount > 0
        """,
        (payment_hash,),
    )
    if not row:
        return None
    else:
        return row["checking_id"]


# balance_check
# -------------


async def save_balance_check(
    wallet_id: str, url: str, conn: Optional[Connection] = None
):
    domain = urlparse(url).netloc

    await (conn or db).execute(
        """
        INSERT INTO balance_check (wallet, service, url) VALUES (?, ?, ?)
        ON CONFLICT (wallet, service) DO UPDATE SET url = ?
        """,
        (wallet_id, domain, url, url),
    )


async def get_balance_check(
    wallet_id: str, domain: str, conn: Optional[Connection] = None
) -> Optional[BalanceCheck]:
    row = await (conn or db).fetchone(
        """
        SELECT wallet, service, url
        FROM balance_check
        WHERE wallet = ? AND service = ?
        """,
        (wallet_id, domain),
    )
    return BalanceCheck.from_row(row) if row else None


async def get_balance_checks(conn: Optional[Connection] = None) -> List[BalanceCheck]:
    rows = await (conn or db).fetchall("SELECT wallet, service, url FROM balance_check")
    return [BalanceCheck.from_row(row) for row in rows]


# balance_notify
# --------------


async def save_balance_notify(
    wallet_id: str, url: str, conn: Optional[Connection] = None
):
    await (conn or db).execute(
        """
        INSERT INTO balance_notify (wallet, url) VALUES (?, ?)
        ON CONFLICT (wallet) DO UPDATE SET url = ?
        """,
        (wallet_id, url, url),
    )


async def get_balance_notify(
    wallet_id: str, conn: Optional[Connection] = None
) -> Optional[str]:
    row = await (conn or db).fetchone(
        """
        SELECT url
        FROM balance_notify
        WHERE wallet = ?
        """,
        (wallet_id,),
    )
    return row[0] if row else None<|MERGE_RESOLUTION|>--- conflicted
+++ resolved
@@ -61,10 +61,7 @@
         email=user["email"],
         extensions=[e[0] for e in extensions],
         wallets=[Wallet(**w) for w in wallets],
-<<<<<<< HEAD
         admin=user["id"] in [x.strip() for x in LNBITS_ADMIN_USERS] if LNBITS_ADMIN_USERS else False
-=======
->>>>>>> f1fb569e
     )
 
 
