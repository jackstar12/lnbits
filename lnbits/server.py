--- conflicted
+++ resolved
@@ -1,4 +1,3 @@
-<<<<<<< HEAD
 import uvloop
 
 uvloop.install()
@@ -10,12 +9,6 @@
 import uvicorn
 
 from lnbits.settings import set_cli_settings, settings
-=======
-import click
-import uvicorn
-
-from lnbits.settings import FORWARDED_ALLOW_IPS, HOST, PORT
->>>>>>> c8e18ac4
 
 
 @click.command(
@@ -24,20 +17,9 @@
         allow_extra_args=True,
     )
 )
-<<<<<<< HEAD
 @click.option("--port", default=settings.port, help="Port to listen on")
 @click.option("--host", default=settings.host, help="Host to run LNBits on")
-@click.option("--reload", is_flag=True, help="Reload LNBits on changes in code")
-@click.option("--ssl-keyfile", default=None, help="Path to SSL keyfile")
-@click.option("--ssl-certfile", default=None, help="Path to SSL certificate")
-@click.pass_context
-def main(ctx, port: int, host: str, ssl_keyfile: str, ssl_certfile: str, reload: bool):
-=======
-@click.option("--port", default=PORT, help="Port to listen on")
-@click.option("--host", default=HOST, help="Host to run LNBits on")
-@click.option(
-    "--forwarded-allow-ips", default=FORWARDED_ALLOW_IPS, help="Allowed proxy servers"
-)
+@click.option("--forwarded-allow-ips", default=settings.forwarded_allow_ips, help="Allowed proxy servers")
 @click.option("--ssl-keyfile", default=None, help="Path to SSL keyfile")
 @click.option("--ssl-certfile", default=None, help="Path to SSL certificate")
 @click.pass_context
@@ -49,10 +31,9 @@
     ssl_keyfile: str,
     ssl_certfile: str,
 ):
->>>>>>> c8e18ac4
     """Launched with `poetry run lnbits` at root level"""
 
-    set_cli_settings(host=host, port=port)
+    set_cli_settings(host=host, port=port, forwarded_allow_ips=forwarded_allow_ips)
 
     # this beautiful beast parses all command line arguments and passes them to the uvicorn server
     d = dict()
@@ -68,15 +49,13 @@
         else:
             d[a.strip("--")] = True  # argument like --key
 
-<<<<<<< HEAD
     while True:
         config = uvicorn.Config(
             "lnbits.__main__:app",
             loop="uvloop",
             port=port,
             host=host,
-            reload=reload,
-            forwarded_allow_ips="*",
+            forwarded_allow_ips=forwarded_allow_ips,
             ssl_keyfile=ssl_keyfile,
             ssl_certfile=ssl_certfile,
             **d
@@ -94,19 +73,6 @@
         process.join()
         time.sleep(1)
 
-=======
-    config = uvicorn.Config(
-        "lnbits.__main__:app",
-        port=port,
-        host=host,
-        forwarded_allow_ips=forwarded_allow_ips,
-        ssl_keyfile=ssl_keyfile,
-        ssl_certfile=ssl_certfile,
-        **d
-    )
-    server = uvicorn.Server(config)
-    server.run()
->>>>>>> c8e18ac4
 
 server_restart = mp.Event()
 
